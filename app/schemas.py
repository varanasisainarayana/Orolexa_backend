--- conflicted
+++ resolved
@@ -1,16 +1,7 @@
-<<<<<<< HEAD
 from pydantic import BaseModel
 from typing import Optional, List, Dict, Any
 from enum import Enum
-=======
-from pydantic import BaseModel, Field, validator
-from typing import Optional, List, Dict, Any
-from datetime import datetime
-import re
-import base64
-from PIL import Image
-import io
->>>>>>> b0239a51
+
 
 # =========================
 # Authentication Schemas
