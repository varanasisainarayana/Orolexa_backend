#config.py
import os
from pydantic_settings import BaseSettings
from pydantic import Field
from pydantic import field_validator
from pydantic_settings import SettingsConfigDict
from typing import Optional, List
from functools import lru_cache

class Settings(BaseSettings):
    model_config = SettingsConfigDict(env_file=".env", case_sensitive=False)
    # Application Settings
    APP_NAME: str = "Dental AI API"
    APP_VERSION: str = "1.0.0"
    DEBUG: bool = False
    DOCS_ENABLED: bool = True  # Can disable in production
    
    # Server Settings (Railway specific)
    HOST: str = "0.0.0.0"
    PORT: int = int(os.environ.get("PORT", 8000))  # Railway sets PORT
    WORKERS: int = 1  # Railway works better with single worker
    
    # Database Settings (Railway specific)
    DATABASE_URL: str = os.environ.get("DATABASE_URL", "sqlite:///./app/orolexa.db")
    
    # Security Settings
    SECRET_KEY: str = Field(default="change-me-in-prod", alias="JWT_SECRET_KEY")
    ALGORITHM: str = "HS256"
    ACCESS_TOKEN_EXPIRE_MINUTES: int = 60
    
    # CORS Settings (accept comma-separated strings to avoid JSON parsing in env)
    ALLOWED_ORIGINS: str = os.environ.get("ALLOWED_ORIGINS", "*")
    ALLOWED_METHODS: str = os.environ.get("ALLOWED_METHODS", "GET,POST,PUT,DELETE,OPTIONS")
    ALLOWED_HEADERS: str = os.environ.get("ALLOWED_HEADERS", "*")
    CORS_ALLOW_CREDENTIALS: bool = True
    
    # File Upload Settings
    MAX_FILE_SIZE: int = 10 * 1024 * 1024  # 10MB
    ALLOWED_IMAGE_TYPES: List[str] = ["image/jpeg", "image/png", "image/webp"]
    UPLOAD_DIR: str = "uploads"
    THUMBNAIL_SIZE: tuple = (150, 150)
    # Middleware settings
    GZIP_MIN_SIZE: int = 500  # bytes
    
    # AI Settings
    GEMINI_API_KEY: str = os.environ.get("GEMINI_API_KEY", "")
    GEMINI_MODEL: str = "gemini-1.5-flash"
    
    # Twilio Settings
    TWILIO_ACCOUNT_SID: str = os.environ.get("TWILIO_ACCOUNT_SID", "")
    TWILIO_AUTH_TOKEN: str = os.environ.get("TWILIO_AUTH_TOKEN", "")
    TWILIO_VERIFY_SERVICE_SID: str = os.environ.get("TWILIO_VERIFY_SERVICE_SID", "")
    
    # Logging Settings
    LOG_LEVEL: str = "INFO"
    LOG_FORMAT: str = "%(asctime)s - %(name)s - %(levelname)s - %(message)s"
    
    # Rate Limiting
    RATE_LIMIT_PER_MINUTE: int = 60
    
    # Health Check
    HEALTH_CHECK_ENABLED: bool = True
    
    # Base URL for image serving (Railway specific)
    BASE_URL: str = os.environ.get("BASE_URL", "http://localhost:8000")
    
    # Railway specific settings (string to avoid boolean parsing errors)
    RAILWAY_ENVIRONMENT: str = os.environ.get("RAILWAY_ENVIRONMENT", "")

<<<<<<< HEAD
    # Accept comma-separated strings for list envs in addition to JSON arrays
    def _split_csv(self, value: str) -> List[str]:
        if value is None:
            return []
        value = value.strip()
        if value == "":
            return []
        return [item.strip() for item in value.split(",")]

    @property
    def allowed_origins_list(self) -> List[str]:
        return self._split_csv(self.ALLOWED_ORIGINS)

    @property
    def allowed_methods_list(self) -> List[str]:
        return self._split_csv(self.ALLOWED_METHODS)

    @property
    def allowed_headers_list(self) -> List[str]:
        return self._split_csv(self.ALLOWED_HEADERS)

# Instantiate settings for import across the app
from functools import lru_cache

@lru_cache()
def get_settings() -> Settings:
    return Settings()

settings: Settings = get_settings()

# Database
DATABASE_URL = os.getenv("DATABASE_URL", "sqlite:///./orolexa.db")

# Security / CORS
ALLOWED_ORIGINS = os.getenv("ALLOWED_ORIGINS", "*").split(",")
TRUSTED_HOSTS = os.getenv("TRUSTED_HOSTS", "*").split(",")

# ESP32 limits
ESP32_MAX_IMAGE_SIZE = int(os.getenv("ESP32_MAX_IMAGE_SIZE", str(10 * 1024 * 1024)))  # 10MB
ESP32_MAX_IMAGES_PER_REQUEST = int(os.getenv("ESP32_MAX_IMAGES_PER_REQUEST", "10"))
ESP32_ANALYSIS_TIMEOUT_MS = int(os.getenv("ESP32_ANALYSIS_TIMEOUT", "30000"))
# ESP32_STREAM_TIMEOUT_MS removed - streaming handled in frontend
=======
    # Optional AWS S3 Storage
    AWS_S3_BUCKET: Optional[str] = os.environ.get("AWS_S3_BUCKET")
    AWS_REGION: Optional[str] = os.environ.get("AWS_REGION")
    AWS_S3_BASE_URL: Optional[str] = os.environ.get("AWS_S3_BASE_URL")
    
    class Config:
        env_file = ".env"
        case_sensitive = True
        extra = "allow"  # Allow extra fields from environment variables
>>>>>>> 1430c2d5

@lru_cache()
def get_settings() -> Settings:
    s = Settings()
    # Normalize ALLOWED_ORIGINS if provided as comma-separated string env var CORS_ORIGINS
    cors_env = os.environ.get("CORS_ORIGINS")
    if cors_env:
        s.ALLOWED_ORIGINS = [o.strip() for o in cors_env.split(",") if o.strip()]
    return s

# Create settings instance
settings = get_settings()<|MERGE_RESOLUTION|>--- conflicted
+++ resolved
@@ -67,7 +67,6 @@
     # Railway specific settings (string to avoid boolean parsing errors)
     RAILWAY_ENVIRONMENT: str = os.environ.get("RAILWAY_ENVIRONMENT", "")
 
-<<<<<<< HEAD
     # Accept comma-separated strings for list envs in addition to JSON arrays
     def _split_csv(self, value: str) -> List[str]:
         if value is None:
@@ -101,27 +100,6 @@
 # Database
 DATABASE_URL = os.getenv("DATABASE_URL", "sqlite:///./orolexa.db")
 
-# Security / CORS
-ALLOWED_ORIGINS = os.getenv("ALLOWED_ORIGINS", "*").split(",")
-TRUSTED_HOSTS = os.getenv("TRUSTED_HOSTS", "*").split(",")
-
-# ESP32 limits
-ESP32_MAX_IMAGE_SIZE = int(os.getenv("ESP32_MAX_IMAGE_SIZE", str(10 * 1024 * 1024)))  # 10MB
-ESP32_MAX_IMAGES_PER_REQUEST = int(os.getenv("ESP32_MAX_IMAGES_PER_REQUEST", "10"))
-ESP32_ANALYSIS_TIMEOUT_MS = int(os.getenv("ESP32_ANALYSIS_TIMEOUT", "30000"))
-# ESP32_STREAM_TIMEOUT_MS removed - streaming handled in frontend
-=======
-    # Optional AWS S3 Storage
-    AWS_S3_BUCKET: Optional[str] = os.environ.get("AWS_S3_BUCKET")
-    AWS_REGION: Optional[str] = os.environ.get("AWS_REGION")
-    AWS_S3_BASE_URL: Optional[str] = os.environ.get("AWS_S3_BASE_URL")
-    
-    class Config:
-        env_file = ".env"
-        case_sensitive = True
-        extra = "allow"  # Allow extra fields from environment variables
->>>>>>> 1430c2d5
-
 @lru_cache()
 def get_settings() -> Settings:
     s = Settings()
@@ -131,5 +109,16 @@
         s.ALLOWED_ORIGINS = [o.strip() for o in cors_env.split(",") if o.strip()]
     return s
 
-# Create settings instance
-settings = get_settings()+# ESP32 limits
+ESP32_MAX_IMAGE_SIZE = int(os.getenv("ESP32_MAX_IMAGE_SIZE", str(10 * 1024 * 1024)))  # 10MB
+ESP32_MAX_IMAGES_PER_REQUEST = int(os.getenv("ESP32_MAX_IMAGES_PER_REQUEST", "10"))
+ESP32_ANALYSIS_TIMEOUT_MS = int(os.getenv("ESP32_ANALYSIS_TIMEOUT", "30000"))
+# ESP32_STREAM_TIMEOUT_MS removed - streaming handled in frontend
+
+# Rate limiting (simple in-memory)
+RATE_LIMIT_WINDOW_SEC = int(os.getenv("RATE_LIMIT_WINDOW_SEC", "900"))  # 15 min
+RATE_LIMIT_MAX_REQUESTS = int(os.getenv("RATE_LIMIT_MAX_REQUESTS", "100"))
+
+# App
+ENV = os.getenv("ENV", "production")
+DEBUG = ENV != "production"