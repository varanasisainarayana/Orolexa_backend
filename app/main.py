import os
from fastapi import FastAPI, HTTPException, Depends, File, UploadFile, Request
from fastapi.security import HTTPBearer, HTTPAuthorizationCredentials
from fastapi.middleware.cors import CORSMiddleware
<<<<<<< HEAD
from starlette.middleware.trustedhost import TrustedHostMiddleware
from starlette.middleware.httpsredirect import HTTPSRedirectMiddleware
from fastapi import Request
from fastapi.responses import JSONResponse
from starlette.middleware.gzip import GZipMiddleware
from contextlib import asynccontextmanager
from dotenv import load_dotenv
=======
from starlette.middleware.gzip import GZipMiddleware
from fastapi.staticfiles import StaticFiles
from contextlib import asynccontextmanager
>>>>>>> 1430c2d5
from datetime import datetime
import shutil
import mimetypes
import google.generativeai as genai
from sqlmodel import Session, select
import logging

# Load environment variables as early as possible
load_dotenv()

from . import auth
from .database import create_db_and_tables, get_session
<<<<<<< HEAD
from .config import (
    TRUSTED_HOSTS,
    ESP32_MAX_IMAGE_SIZE,
    ESP32_MAX_IMAGES_PER_REQUEST,
    ESP32_ANALYSIS_TIMEOUT_MS,
    RATE_LIMIT_WINDOW_SEC,
    RATE_LIMIT_MAX_REQUESTS,
    DEBUG,
)
from .config import settings
from .middleware import RateLimitMiddleware, SecurityMiddleware, LoggingMiddleware, ErrorHandlingMiddleware, RequestSizeLimitMiddleware
from .exceptions import http_exception_handler
from .utils import decode_jwt_token
from .models import AnalysisHistory, User
from .schemas import (
    IPAddressRequest, ESP32DataRequest, ESP32DeviceInfo, ESP32ImageUpload,
    ESP32ConnectionTestRequest, ESP32ConnectionTestResponse, ESP32ImageAnalysisRequest, 
    ESP32ImageAnalysisResponse, ESP32SessionRequest, 
    ESP32SessionResponse, ESP32ImageUploadRequest, ESP32ImageUploadResponse
=======
from .utils import decode_jwt_token
from .models import AnalysisHistory, User
from .config import settings
from .middleware import (
    RateLimitMiddleware, 
    SecurityMiddleware, 
    LoggingMiddleware, 
    ErrorHandlingMiddleware
>>>>>>> 1430c2d5
)
from .exceptions import http_exception_handler

# Configure logging
logging.basicConfig(
    level=getattr(logging, settings.LOG_LEVEL),
    format=settings.LOG_FORMAT
)
logger = logging.getLogger(__name__)

# Configure Gemini API
genai.configure(api_key=settings.GEMINI_API_KEY)

@asynccontextmanager
async def lifespan(app: FastAPI):
    # Startup
    logger.info("Starting Dental AI API...")
    app.state.db_init_ok = True
    app.state.db_init_error = None
    try:
        create_db_and_tables()
        logger.info("Database initialized successfully")
    except Exception as e:
        # Do not crash the app; report via health endpoint
        app.state.db_init_ok = False
        app.state.db_init_error = str(e)
        logger.exception("Database initialization failed")
    yield
    # Shutdown
    logger.info("Shutting down Dental AI API...")

# Initialize FastAPI
app = FastAPI(
    title=settings.APP_NAME,
    version=settings.APP_VERSION,
    debug=settings.DEBUG,
    lifespan=lifespan,
    docs_url=("/docs" if settings.DOCS_ENABLED else None),
    redoc_url=("/redoc" if settings.DOCS_ENABLED else None),
    openapi_url=("/openapi.json" if settings.DOCS_ENABLED else None)
)

# Add custom exception handler
app.add_exception_handler(HTTPException, http_exception_handler)

# Add middleware
app.add_middleware(ErrorHandlingMiddleware)
app.add_middleware(LoggingMiddleware)
app.add_middleware(SecurityMiddleware)
app.add_middleware(RequestSizeLimitMiddleware)
app.add_middleware(RateLimitMiddleware)

# GZip compression
app.add_middleware(GZipMiddleware, minimum_size=settings.GZIP_MIN_SIZE)

# Add CORS middleware
app.add_middleware(
    CORSMiddleware,
<<<<<<< HEAD
    allow_origins=settings.allowed_origins_list,
    allow_credentials=True,
    allow_methods=["*"],
    allow_headers=["*"],
=======
    allow_origins=settings.ALLOWED_ORIGINS,
    allow_credentials=settings.CORS_ALLOW_CREDENTIALS,
    allow_methods=settings.ALLOWED_METHODS,
    allow_headers=settings.ALLOWED_HEADERS,
>>>>>>> 1430c2d5
)

# Mount static files for uploaded images
app.mount("/uploads", StaticFiles(directory=settings.UPLOAD_DIR), name="uploads")

# Auth scheme
oauth2_scheme = HTTPBearer(auto_error=False)

# Dependency to get current user from JWT
def get_current_user(request: Request, credentials: HTTPAuthorizationCredentials = Depends(oauth2_scheme)):
    token = None
    if credentials and credentials.credentials:
        token = credentials.credentials
    else:
        # Fallback to cookie
        token = request.cookies.get("access_token")
    if not token:
        raise HTTPException(status_code=401, detail="Invalid or expired token")
    logger.info(f"Processing JWT token for authentication")
    payload = decode_jwt_token(token)
    if not payload:
        logger.warning("JWT token decode failed - invalid or expired token")
        raise HTTPException(status_code=401, detail="Invalid or expired token")
    
    user_id = payload.get("sub")
    if not user_id:
        logger.warning("JWT token missing user ID")
        raise HTTPException(status_code=401, detail="Invalid token: missing user ID")
    
    logger.info(f"Successfully authenticated user ID: {user_id}")
    return user_id

# Include authentication router
app.include_router(auth.router)

# Include all routers
from . import analysis
from . import doctors
from . import appointments
from . import notifications
from . import devices
from . import health_analytics
from . import settings as settings_router
# Streaming removed - implemented in frontend

app.include_router(analysis.router)
app.include_router(doctors.router)
app.include_router(appointments.router)
app.include_router(notifications.router)
app.include_router(devices.router)
app.include_router(health_analytics.router)
app.include_router(settings_router.router)

# Health check endpoint
@app.get("/health")
def health_check():
    return {
        "status": "healthy" if getattr(app.state, "db_init_ok", True) else "degraded",
        "service": settings.APP_NAME,
        "version": settings.APP_VERSION,
        "timestamp": datetime.utcnow().isoformat(),
        "environment": "railway" if settings.RAILWAY_ENVIRONMENT else "local",
        "port": settings.PORT,
        "database": {
            "ok": getattr(app.state, "db_init_ok", True),
            "error": getattr(app.state, "db_init_error", None)
        },
        "auth": {
            "secret_key_configured": bool(settings.SECRET_KEY and settings.SECRET_KEY != "change-me-in-prod"),
            "jwt_algorithm": settings.ALGORITHM,
            "token_expiry_minutes": settings.ACCESS_TOKEN_EXPIRE_MINUTES
        }
    }





# ------------------------
# Upload Images (three inputs, only first required)
# ------------------------
@app.post("/upload-image")
def upload_image(
    file1: UploadFile = File(None),
    file2: UploadFile = File(None),
    file3: UploadFile = File(None),
    current_user: str = Depends(get_current_user)
):
    try:
        upload_dir = settings.UPLOAD_DIR
        os.makedirs(upload_dir, exist_ok=True)

        files = [f for f in [file1, file2, file3] if f is not None]
        if not files:
            raise HTTPException(status_code=400, detail="At least one file must be uploaded.")

        saved_paths = []
        for f in files:
            if not f:
                continue
                
            # Validate file type
            if f.content_type not in settings.ALLOWED_IMAGE_TYPES:
                raise HTTPException(status_code=415, detail=f"File type {f.content_type} not allowed")
                
            # Validate file size
            f.file.seek(0, 2)
            file_size = f.file.tell()
            f.file.seek(0)
            
            if file_size > settings.MAX_FILE_SIZE:
                raise HTTPException(status_code=413, detail=f"File too large (max {settings.MAX_FILE_SIZE // (1024*1024)}MB)")
            
            path = os.path.join(upload_dir, f"{datetime.utcnow().timestamp()}_{f.filename}")
            with open(path, "wb") as buffer:
                shutil.copyfileobj(f.file, buffer)
            saved_paths.append(path)

        return {
            "success": True,
            "data": {
                "message": "Images uploaded successfully",
                "file_paths": saved_paths,
                "uploaded_by": current_user,
                "total_images": len(saved_paths)
            }
        }
    except Exception as e:
        logger.error(f"Upload error: {str(e)}")
        return {
            "success": False,
            "error": str(e)
        }

# Analysis endpoints are now handled by the dedicated analysis router

# ------------------------
# Redirect old analyze endpoint to new location
# ------------------------
@app.post("/analyze-image")
def redirect_analyze_image(
    file1: UploadFile = File(...),
    file2: UploadFile = File(None),
    file3: UploadFile = File(None),
    current_user: int = Depends(get_current_user),
    session: Session = Depends(get_session)
):
    """Redirect /analyze-image to /analysis/analyze-images for backward compatibility"""
    from .analysis import analyze_images
    return analyze_images(file1, file2, file3, current_user, session)

# History endpoints are now handled by the dedicated analysis router

# ------------------------
# Redirect old history endpoint to new location
# ------------------------
@app.get("/history")
def redirect_history(
    current_user: int = Depends(get_current_user),
    session: Session = Depends(get_session)
):
    """Redirect /history to /analysis/history for backward compatibility"""
    from .analysis import get_history
    return get_history(current_user, session)

# ------------------------
# Get User Profile
# ------------------------
@app.get("/profile")
def get_profile(
    current_user: int = Depends(get_current_user),
    session: Session = Depends(get_session)
):
    user = session.exec(select(User).where(User.id == current_user)).first()
    if not user:
        raise HTTPException(status_code=404, detail="User not found")
    
    # Build profile photo URL
    profile_photo_url = None
    if user.profile_photo_url:
        if user.profile_photo_url.startswith("http"):
            profile_photo_url = user.profile_photo_url
        else:
            profile_photo_url = f"{settings.BASE_URL}/{user.profile_photo_url}"
    
    return {
        "success": True,
        "data": {
            "id": user.id,
            "full_name": user.full_name,
            "mobile_number": user.mobile_number,
            "profile_photo_url": profile_photo_url,
            "created_at": user.created_at.isoformat()
        },
        "error": None
    }

# ------------------------
# Test Authentication Endpoint
# ------------------------
@app.get("/test-auth")
def test_auth(current_user: int = Depends(get_current_user)):
    """Test endpoint to verify authentication is working"""
    return {
        "success": True,
        "message": "Authentication successful",
        "user_id": current_user,
        "timestamp": datetime.utcnow().isoformat()
    }

# ------------------------
# Update User Profile
# ------------------------
@app.put("/profile")
def update_profile(
    full_name: str = None,
    profile_photo: UploadFile = File(None),
    current_user: int = Depends(get_current_user),
    session: Session = Depends(get_session)
):
    user = session.exec(select(User).where(User.id == current_user)).first()
    if not user:
        raise HTTPException(status_code=404, detail="User not found")
    
    # Update full name if provided
    if full_name:
        user.full_name = full_name
    
    # Update profile photo if provided
    if profile_photo:
        # Validate file type
        if profile_photo.content_type not in settings.ALLOWED_IMAGE_TYPES:
            raise HTTPException(status_code=415, detail="Invalid file type")
            
        # Validate file size
        profile_photo.file.seek(0, 2)
        file_size = profile_photo.file.tell()
        profile_photo.file.seek(0)
        
        if file_size > settings.MAX_FILE_SIZE:
            raise HTTPException(status_code=413, detail="File too large")
        
        uploads_dir = f"{settings.UPLOAD_DIR}/profiles"
        os.makedirs(uploads_dir, exist_ok=True)
        ext = os.path.splitext(profile_photo.filename)[1]
        filename = f"{datetime.utcnow().timestamp()}_{profile_photo.filename}"
        saved_path = os.path.join(uploads_dir, filename)
        
        try:
            with open(saved_path, "wb") as f:
                shutil.copyfileobj(profile_photo.file, f)
            user.profile_photo_url = saved_path
        except Exception as e:
            logger.error(f"Profile photo save error: {str(e)}")
            raise HTTPException(status_code=500, detail=f"Could not save profile photo: {e}")
    
    session.add(user)
    session.commit()
    session.refresh(user)
    
    # Build profile photo URL
    profile_photo_url = None
    if user.profile_photo_url:
        if user.profile_photo_url.startswith("http"):
            profile_photo_url = user.profile_photo_url
        else:
            profile_photo_url = f"{settings.BASE_URL}/{user.profile_photo_url}"
    
    return {
        "success": True,
        "data": {
            "id": user.id,
            "full_name": user.full_name,
            "mobile_number": user.mobile_number,
            "profile_photo_url": profile_photo_url,
            "created_at": user.created_at.isoformat()
        },
        "error": None
    }

# ------------------------
<<<<<<< HEAD
# ESP32-CAM API Endpoints
# ------------------------

# In-memory storage for ESP32 devices and sessions
esp32_devices = {}
esp32_sessions = {}
esp32_images = {}
esp32_analysis = {}

@app.post("/api/esp32/test-connection")
def test_esp32_connection(
    request: ESP32ConnectionTestRequest,
    current_user: int = Depends(get_current_user),
    _rl: int = Depends(esp32_rate_limit),
):
    """
    Test connection to ESP32-CAM device
    """
    try:
        import socket
        import time
        
        start_time = time.time()
        
        # Test basic connectivity
        sock = socket.socket(socket.AF_INET, socket.SOCK_STREAM)
        sock.settimeout(5)
        result = sock.connect_ex((request.ipAddress, request.port))
        sock.close()
        
        if result != 0:
            return ESP32ConnectionTestResponse(
                success=False,
                message="Connection failed",
                error="Device not reachable"
            )
        
        # Test stream endpoint (removed - streaming handled in frontend)
        stream_available = False
        
        response_time = int((time.time() - start_time) * 1000)
        
        return ESP32ConnectionTestResponse(
            success=True,
            message="ESP32-CAM connection successful",
            connectionDetails={
                "isReachable": True,
                "responseTime": response_time,
                "streamAvailable": stream_available,
                "lastChecked": datetime.utcnow().isoformat()
            }
        )
        
    except Exception as e:
        return ESP32ConnectionTestResponse(
            success=False,
            message="Connection test failed",
            error=str(e)
        )


@app.post("/api/esp32/analyze-images")
def analyze_esp32_images(
    request: ESP32ImageAnalysisRequest,
    current_user: int = Depends(get_current_user),
    _rl: int = Depends(esp32_rate_limit),
):
    """
    Analyze images from ESP32-CAM using Gemini AI
    """
    try:
        analysis_id = f"analysis_{int(datetime.utcnow().timestamp())}"
        start_time = datetime.utcnow()
        
        # Validate images
        if len(request.images) == 0:
            raise HTTPException(status_code=400, detail="No images provided")
        if len(request.images) > ESP32_MAX_IMAGES_PER_REQUEST:
            raise HTTPException(status_code=400, detail=f"Maximum {ESP32_MAX_IMAGES_PER_REQUEST} images allowed per request")
        
        # Process images with Gemini AI
        model = genai.GenerativeModel("gemini-1.5-flash")
        
        # Convert base64 images to bytes for Gemini
        image_parts = []
        for i, base64_img in enumerate(request.images):
            try:
                import base64
                # Remove data:image/jpeg;base64, prefix if present
                if ',' in base64_img:
                    base64_img = base64_img.split(',')[1]
                
                image_bytes = base64.b64decode(base64_img)
                if len(image_bytes) > ESP32_MAX_IMAGE_SIZE:
                    raise HTTPException(status_code=413, detail="Image too large")
                image_parts.append({
                    "mime_type": "image/jpeg",
                    "data": image_bytes
                })
            except Exception as e:
                raise HTTPException(status_code=400, detail=f"Invalid image {i+1}: {str(e)}")
        
        # Create analysis prompt
        analysis_type = request.analysisPreferences.get("analysisType", "dental") if request.analysisPreferences else "dental"
        
        if analysis_type == "dental":
            prompt = """You are a professional dental AI assistant. Analyze the provided dental images and provide a comprehensive assessment.

**Instructions:**
1. Examine each image carefully for dental health indicators
2. Provide a detailed analysis in a professional, medical tone
3. Focus on both positive aspects and areas of concern
4. Be specific about tooth locations and conditions
5. Provide actionable recommendations when appropriate

**Analysis Structure:**
Please provide your analysis in the following format:

**Overall Assessment:**
[Brief summary of dental health status]
Also give overall rating of the dental health of the patient out of 5.

**Detailed Findings:**
- [Specific observations about teeth, gums, and oral health]
- [Note any visible issues like cavities, discoloration, gaps, etc.]
- [Comment on gum health and overall oral hygiene]

**Areas of Concern:**
- [List any detected issues or potential problems]
- [Specify severity and urgency if applicable]

**Positive Aspects:**
- [Highlight good dental health indicators]
- [Note healthy teeth, gums, or good oral hygiene signs]

**Recommendations:**
- [Suggest specific actions or lifestyle changes]
- [Mention if professional dental consultation is recommended]
- [Provide preventive care advice]

**Important Notes:**
- If the image quality is poor or unclear, mention this limitation
- If the image doesn't show teeth clearly, state this clearly
- Be encouraging but honest about any concerns
- Use professional medical terminology appropriately
- Keep the tone helpful and educational

**Response Guidelines:**
- Keep the total response between 200-400 words
- Use clear, easy-to-understand language
- Be specific about tooth locations (e.g., "upper right molar", "lower left incisor")
- If no teeth are visible, clearly state this
- Focus on what can be observed from the image

Please analyze the dental images and provide your assessment following these guidelines."""
        else:
            prompt = f"Analyze the provided images for {analysis_type} purposes. Provide detailed observations and recommendations."
        
        # Generate analysis
        result = model.generate_content([prompt] + image_parts)
        
        # Process results
        processing_time = int((datetime.utcnow() - start_time).total_seconds() * 1000)
        
        # Store analysis results
        esp32_analysis[analysis_id] = {
            "status": "completed",
            "results": {
                "analysis": result.text,
                "imageCount": len(request.images),
                "analysisType": analysis_type
            },
            "processingTime": processing_time,
            "timestamp": datetime.utcnow().isoformat(),
            "userId": current_user,
            "metadata": request.metadata
        }
        
        return ESP32ImageAnalysisResponse(
            status="completed",
            analysisId=analysis_id,
            results={
                "overallHealth": "good",  # This could be extracted from AI response
                "detectedIssues": [],
                "recommendations": [],
                "summary": result.text[:200] + "..." if len(result.text) > 200 else result.text,
                "riskScore": 25
            },
            processingTime=processing_time,
            timestamp=datetime.utcnow().isoformat(),
            nextSteps=[
                "Continue regular oral hygiene",
                "Schedule dental appointment",
                "Monitor for any changes"
            ]
        )
        
    except Exception as e:
        return ESP32ImageAnalysisResponse(
            status="failed",
            analysisId=f"analysis_{int(datetime.utcnow().timestamp())}",
            processingTime=0,
            timestamp=datetime.utcnow().isoformat(),
            error=str(e)
        )


@app.get("/api/esp32/stream-status/{device_id}")
def get_esp32_stream_status(
    device_id: str,
    current_user: int = Depends(get_current_user)
):
    """
    Get ESP32-CAM stream status
    """
    try:
        device_info = esp32_devices.get(device_id, {})
        
        # Streaming removed - handled in frontend
        return {
            "deviceId": device_id,
            "isActive": device_info.get("status") == "online",
            "lastSeen": device_info.get("last_seen", datetime.utcnow().isoformat()),
            "message": "Streaming handled in frontend"
        }
        
    except Exception as e:
        raise HTTPException(status_code=500, detail=str(e))


@app.post("/api/esp32/sessions")
def create_esp32_session(
    request: ESP32SessionRequest,
    current_user: int = Depends(get_current_user)
):
    """
    Create a new ESP32-CAM session
    """
    try:
        session_id = f"session_{int(datetime.utcnow().timestamp())}"
        
        # Store session
        esp32_sessions[session_id] = {
            "sessionId": session_id,
            "deviceId": request.deviceId,
            "status": "active",
            "startTime": datetime.utcnow().isoformat(),
            "totalImages": 0,
            "analysisCount": 0,
            "userId": current_user,
            "sessionType": request.sessionType.value,
            "ipAddress": request.ipAddress,
            "port": request.port,
            "streamPath": request.streamPath
        }
        
        # Update device info
        esp32_devices[request.deviceId] = {
            "ip_address": request.ipAddress,
            "port": request.port,
            "stream_path": request.streamPath,
            "status": "online",
            "last_seen": datetime.utcnow().isoformat(),
            "session_id": session_id
        }
        
        return ESP32SessionResponse(
            sessionId=session_id,
            deviceId=request.deviceId,
            status="active",
            startTime=datetime.utcnow().isoformat(),
            totalImages=0,
            analysisCount=0,
            sessionUrl=f"/api/esp32/sessions/{session_id}"
        )
        
    except Exception as e:
        raise HTTPException(status_code=500, detail=str(e))


@app.post("/api/esp32/upload-image")
def upload_esp32_image(
    request: ESP32ImageUploadRequest,
    current_user: int = Depends(get_current_user),
    _rl: int = Depends(esp32_rate_limit),
):
    """
    Upload image from ESP32-CAM
    """
    try:
        image_id = f"img_{int(datetime.utcnow().timestamp())}"
        
        # Validate session
        if request.sessionId not in esp32_sessions:
            raise HTTPException(status_code=404, detail="Session not found")
        
        # Save image
        upload_dir = "uploads/esp32_images"
        os.makedirs(upload_dir, exist_ok=True)
        
        # Decode base64 image
        import base64
        if ',' in request.image:
            image_data = base64.b64decode(request.image.split(',')[1])
        else:
            image_data = base64.b64decode(request.image)
        if len(image_data) > ESP32_MAX_IMAGE_SIZE:
            raise HTTPException(status_code=413, detail="Image too large")
        
        # Generate filename
        timestamp = datetime.utcnow().strftime("%Y%m%d_%H%M%S")
        filename = f"esp32_{request.deviceId}_{timestamp}.{request.imageType}"
        filepath = os.path.join(upload_dir, filename)
        
        # Save image
        with open(filepath, "wb") as f:
            f.write(image_data)
        
        # Store image info
        esp32_images[image_id] = {
            "imageId": image_id,
            "sessionId": request.sessionId,
            "deviceId": request.deviceId,
            "url": filepath,
            "imageType": request.imageType,
            "timestamp": request.timestamp,
            "metadata": request.metadata or {}
        }
        
        # Update session
        if request.sessionId in esp32_sessions:
            esp32_sessions[request.sessionId]["totalImages"] += 1
        
        # Update device
        if request.deviceId in esp32_devices:
            esp32_devices[request.deviceId]["last_image_time"] = datetime.utcnow().isoformat()
        
        return ESP32ImageUploadResponse(
            success=True,
            imageId=image_id,
            url=filepath,
            message="Image uploaded successfully"
        )
        
    except Exception as e:
        raise HTTPException(status_code=500, detail=str(e))


@app.get("/api/esp32/sessions/{session_id}")
def get_esp32_session(
    session_id: str,
    current_user: int = Depends(get_current_user)
):
    """
    Get ESP32-CAM session details
    """
    try:
        if session_id not in esp32_sessions:
            raise HTTPException(status_code=404, detail="Session not found")
        
        session = esp32_sessions[session_id]
        
        # Get images for this session
        session_images = [img for img in esp32_images.values() if img.get("sessionId") == session_id]
        
        return {
            **session,
            "images": session_images,
            "imageCount": len(session_images)
        }
        
    except Exception as e:
        raise HTTPException(status_code=500, detail=str(e))


@app.get("/api/esp32/devices")
def get_esp32_devices(
    current_user: int = Depends(get_current_user)
):
    """
    Get all ESP32 devices
    """
    try:
        return {
            "devices": esp32_devices,
            "total_devices": len(esp32_devices),
            "timestamp": datetime.utcnow().isoformat()
        }
        
    except Exception as e:
        raise HTTPException(status_code=500, detail=str(e))


@app.get("/api/esp32/analysis/{analysis_id}")
def get_esp32_analysis(
    analysis_id: str,
    current_user: int = Depends(get_current_user)
):
    """
    Get ESP32-CAM analysis results
    """
    try:
        if analysis_id not in esp32_analysis:
            raise HTTPException(status_code=404, detail="Analysis not found")
        
        return esp32_analysis[analysis_id]
        
    except Exception as e:
        raise HTTPException(status_code=500, detail=str(e))


# ------------------------
=======
>>>>>>> 1430c2d5
# Run with correct PORT in local/production
# ------------------------
if __name__ == "__main__":
    import uvicorn
    uvicorn.run(
        "app.main:app", 
        host=settings.HOST, 
        port=settings.PORT,
        workers=1,  # Railway works better with single worker
        log_level=settings.LOG_LEVEL.lower()
    )<|MERGE_RESOLUTION|>--- conflicted
+++ resolved
@@ -2,7 +2,6 @@
 from fastapi import FastAPI, HTTPException, Depends, File, UploadFile, Request
 from fastapi.security import HTTPBearer, HTTPAuthorizationCredentials
 from fastapi.middleware.cors import CORSMiddleware
-<<<<<<< HEAD
 from starlette.middleware.trustedhost import TrustedHostMiddleware
 from starlette.middleware.httpsredirect import HTTPSRedirectMiddleware
 from fastapi import Request
@@ -10,11 +9,6 @@
 from starlette.middleware.gzip import GZipMiddleware
 from contextlib import asynccontextmanager
 from dotenv import load_dotenv
-=======
-from starlette.middleware.gzip import GZipMiddleware
-from fastapi.staticfiles import StaticFiles
-from contextlib import asynccontextmanager
->>>>>>> 1430c2d5
 from datetime import datetime
 import shutil
 import mimetypes
@@ -27,7 +21,6 @@
 
 from . import auth
 from .database import create_db_and_tables, get_session
-<<<<<<< HEAD
 from .config import (
     TRUSTED_HOSTS,
     ESP32_MAX_IMAGE_SIZE,
@@ -47,16 +40,6 @@
     ESP32ConnectionTestRequest, ESP32ConnectionTestResponse, ESP32ImageAnalysisRequest, 
     ESP32ImageAnalysisResponse, ESP32SessionRequest, 
     ESP32SessionResponse, ESP32ImageUploadRequest, ESP32ImageUploadResponse
-=======
-from .utils import decode_jwt_token
-from .models import AnalysisHistory, User
-from .config import settings
-from .middleware import (
-    RateLimitMiddleware, 
-    SecurityMiddleware, 
-    LoggingMiddleware, 
-    ErrorHandlingMiddleware
->>>>>>> 1430c2d5
 )
 from .exceptions import http_exception_handler
 
@@ -115,17 +98,10 @@
 # Add CORS middleware
 app.add_middleware(
     CORSMiddleware,
-<<<<<<< HEAD
     allow_origins=settings.allowed_origins_list,
     allow_credentials=True,
     allow_methods=["*"],
     allow_headers=["*"],
-=======
-    allow_origins=settings.ALLOWED_ORIGINS,
-    allow_credentials=settings.CORS_ALLOW_CREDENTIALS,
-    allow_methods=settings.ALLOWED_METHODS,
-    allow_headers=settings.ALLOWED_HEADERS,
->>>>>>> 1430c2d5
 )
 
 # Mount static files for uploaded images
@@ -407,7 +383,6 @@
     }
 
 # ------------------------
-<<<<<<< HEAD
 # ESP32-CAM API Endpoints
 # ------------------------
 
@@ -820,8 +795,6 @@
 
 
 # ------------------------
-=======
->>>>>>> 1430c2d5
 # Run with correct PORT in local/production
 # ------------------------
 if __name__ == "__main__":
