import os
from fastapi import FastAPI, HTTPException, Depends, File, UploadFile, Request
from fastapi.security import HTTPBearer, HTTPAuthorizationCredentials
from fastapi.middleware.cors import CORSMiddleware
<<<<<<< HEAD
from starlette.middleware.trustedhost import TrustedHostMiddleware
from starlette.middleware.httpsredirect import HTTPSRedirectMiddleware
from fastapi import Request
from fastapi.responses import JSONResponse
from dotenv import load_dotenv
=======
from starlette.middleware.gzip import GZipMiddleware
from fastapi.staticfiles import StaticFiles
from contextlib import asynccontextmanager
>>>>>>> b0239a51
from datetime import datetime
import shutil
import mimetypes
import google.generativeai as genai
from sqlmodel import Session, select
import logging

from . import auth
from .database import create_db_and_tables, get_session
from .config import (
    ALLOWED_ORIGINS,
    TRUSTED_HOSTS,
    ESP32_MAX_IMAGE_SIZE,
    ESP32_MAX_IMAGES_PER_REQUEST,
    ESP32_ANALYSIS_TIMEOUT_MS,
    RATE_LIMIT_WINDOW_SEC,
    RATE_LIMIT_MAX_REQUESTS,
    DEBUG,
)
from .utils import decode_jwt_token
from .models import AnalysisHistory, User
<<<<<<< HEAD
from .schemas import (
    IPAddressRequest, StreamDataResponse, ESP32DataRequest, ESP32DeviceInfo, ESP32ImageUpload,
    ESP32ConnectionTestRequest, ESP32ConnectionTestResponse, ESP32ImageAnalysisRequest, 
    ESP32ImageAnalysisResponse, ESP32StreamStatusResponse, ESP32SessionRequest, 
    ESP32SessionResponse, ESP32ImageUploadRequest, ESP32ImageUploadResponse
)
=======
from .config import settings
from .middleware import (
    RateLimitMiddleware, 
    SecurityMiddleware, 
    LoggingMiddleware, 
    ErrorHandlingMiddleware
)
from .exceptions import http_exception_handler
>>>>>>> b0239a51

# Configure logging
logging.basicConfig(
    level=getattr(logging, settings.LOG_LEVEL),
    format=settings.LOG_FORMAT
)
logger = logging.getLogger(__name__)

# Configure Gemini API
genai.configure(api_key=settings.GEMINI_API_KEY)

@asynccontextmanager
async def lifespan(app: FastAPI):
    # Startup
    logger.info("Starting Dental AI API...")
    app.state.db_init_ok = True
    app.state.db_init_error = None
    try:
        create_db_and_tables()
        logger.info("Database initialized successfully")
    except Exception as e:
        # Do not crash the app; report via health endpoint
        app.state.db_init_ok = False
        app.state.db_init_error = str(e)
        logger.exception("Database initialization failed")
    yield
    # Shutdown
    logger.info("Shutting down Dental AI API...")

# Validate essential envs in production
if not DEBUG and not os.getenv("GEMINI_API_KEY"):
    # Log only; endpoint usage will error explicitly when called
    pass

# Initialize FastAPI
app = FastAPI(
    title=settings.APP_NAME,
    version=settings.APP_VERSION,
    debug=settings.DEBUG,
    lifespan=lifespan,
    docs_url=("/docs" if settings.DOCS_ENABLED else None),
    redoc_url=("/redoc" if settings.DOCS_ENABLED else None),
    openapi_url=("/openapi.json" if settings.DOCS_ENABLED else None)
)

# Add custom exception handler
app.add_exception_handler(HTTPException, http_exception_handler)

# Add middleware
app.add_middleware(ErrorHandlingMiddleware)
app.add_middleware(LoggingMiddleware)
app.add_middleware(SecurityMiddleware)
app.add_middleware(RateLimitMiddleware)

# GZip compression
app.add_middleware(GZipMiddleware, minimum_size=settings.GZIP_MIN_SIZE)

# Add CORS middleware
app.add_middleware(
    CORSMiddleware,
<<<<<<< HEAD
    allow_origins=ALLOWED_ORIGINS,
    allow_credentials=True,
    allow_methods=["*"],
    allow_headers=["*"],
)

# Trusted hosts and optional HTTPS redirect (behind a proxy/ingress)
app.add_middleware(TrustedHostMiddleware, allowed_hosts=TRUSTED_HOSTS)
if not DEBUG and os.getenv("ENABLE_HTTPS_REDIRECT", "true").lower() == "true":
    app.add_middleware(HTTPSRedirectMiddleware)

# Simple security headers
@app.middleware("http")
async def add_security_headers(request: Request, call_next):
    response = await call_next(request)
    response.headers["X-Content-Type-Options"] = "nosniff"
    response.headers["X-Frame-Options"] = "DENY"
    response.headers["Referrer-Policy"] = "strict-origin-when-cross-origin"
    response.headers["Permissions-Policy"] = "camera=(), microphone=()"
    # HSTS only over HTTPS/production proxies
    if not DEBUG:
        response.headers["Strict-Transport-Security"] = "max-age=63072000; includeSubDomains; preload"
    return response

# Centralized exception handlers
@app.exception_handler(HTTPException)
async def http_exception_handler(request: Request, exc: HTTPException):
    return JSONResponse(status_code=exc.status_code, content={
        "success": False,
        "message": exc.detail,
        "path": str(request.url)
    })

@app.exception_handler(Exception)
async def unhandled_exception_handler(request: Request, exc: Exception):
    return JSONResponse(status_code=500, content={
        "success": False,
        "message": "Internal server error",
        "path": str(request.url)
    })

# ------------------------
# Simple in-memory rate limiting for ESP32 endpoints
# ------------------------
from collections import defaultdict, deque
import time as _time

_rate_buckets = defaultdict(lambda: deque())

def _rate_key(request: Request, user_id: int) -> str:
    client_ip = request.client.host if request.client else "unknown"
    return f"{user_id}:{client_ip}:{request.url.path}"

async def esp32_rate_limit(request: Request, current_user: int = Depends(lambda creds=Depends(HTTPBearer()): int(decode_jwt_token(creds.credentials).get("sub")) )):
    key = _rate_key(request, current_user)
    now = _time.time()
    window_start = now - RATE_LIMIT_WINDOW_SEC
    q = _rate_buckets[key]
    # drop old
    while q and q[0] < window_start:
        q.popleft()
    if len(q) >= RATE_LIMIT_MAX_REQUESTS:
        raise HTTPException(status_code=429, detail="Too many requests from this client for this endpoint")
    q.append(now)
    return current_user

# Auth scheme
oauth2_scheme = HTTPBearer()
=======
    allow_origins=settings.ALLOWED_ORIGINS,
    allow_credentials=settings.CORS_ALLOW_CREDENTIALS,
    allow_methods=settings.ALLOWED_METHODS,
    allow_headers=settings.ALLOWED_HEADERS,
)

# Mount static files for uploaded images
app.mount("/uploads", StaticFiles(directory=settings.UPLOAD_DIR), name="uploads")
>>>>>>> b0239a51

# Auth scheme
oauth2_scheme = HTTPBearer(auto_error=False)

# Dependency to get current user from JWT
def get_current_user(request: Request, credentials: HTTPAuthorizationCredentials = Depends(oauth2_scheme)):
    token = None
    if credentials and credentials.credentials:
        token = credentials.credentials
    else:
        # Fallback to cookie
        token = request.cookies.get("access_token")
    if not token:
        raise HTTPException(status_code=401, detail="Invalid or expired token")
    logger.info(f"Processing JWT token for authentication")
    payload = decode_jwt_token(token)
<<<<<<< HEAD
    if not payload or not payload.get("sub"):
        raise HTTPException(status_code=401, detail="Invalid or expired token")
    try:
        return int(payload.get("sub"))  # user_id as int
    except Exception:
        raise HTTPException(status_code=401, detail="Invalid token subject")
=======
    if not payload:
        logger.warning("JWT token decode failed - invalid or expired token")
        raise HTTPException(status_code=401, detail="Invalid or expired token")
    
    user_id = payload.get("sub")
    if not user_id:
        logger.warning("JWT token missing user ID")
        raise HTTPException(status_code=401, detail="Invalid token: missing user ID")
    
    logger.info(f"Successfully authenticated user ID: {user_id}")
    return user_id

# Include authentication router
app.include_router(auth.router)

# Include all routers
from . import analysis
from . import doctors
from . import appointments
from . import notifications
from . import devices
from . import health_analytics
from . import settings as settings_router
from . import streaming

app.include_router(analysis.router)
app.include_router(doctors.router)
app.include_router(appointments.router)
app.include_router(notifications.router)
app.include_router(devices.router)
app.include_router(health_analytics.router)
app.include_router(settings_router.router)
app.include_router(streaming.router)

# Health check endpoint
@app.get("/health")
def health_check():
    return {
        "status": "healthy" if getattr(app.state, "db_init_ok", True) else "degraded",
        "service": settings.APP_NAME,
        "version": settings.APP_VERSION,
        "timestamp": datetime.utcnow().isoformat(),
        "environment": "railway" if settings.RAILWAY_ENVIRONMENT else "local",
        "port": settings.PORT,
        "database": {
            "ok": getattr(app.state, "db_init_ok", True),
            "error": getattr(app.state, "db_init_error", None)
        },
        "auth": {
            "secret_key_configured": bool(settings.SECRET_KEY and settings.SECRET_KEY != "change-me-in-prod"),
            "jwt_algorithm": settings.ALGORITHM,
            "token_expiry_minutes": settings.ACCESS_TOKEN_EXPIRE_MINUTES
        }
    }




>>>>>>> b0239a51

# ------------------------
# Upload Images (three inputs, only first required)
# ------------------------
@app.post("/upload-image")
def upload_image(
    file1: UploadFile = File(None),
    file2: UploadFile = File(None),
    file3: UploadFile = File(None),
    current_user: str = Depends(get_current_user)
):
    try:
        upload_dir = settings.UPLOAD_DIR
        os.makedirs(upload_dir, exist_ok=True)

        files = [f for f in [file1, file2, file3] if f is not None]
        if not files:
            raise HTTPException(status_code=400, detail="At least one file must be uploaded.")

        saved_paths = []
        for f in files:
            if not f:
                continue
                
            # Validate file type
            if f.content_type not in settings.ALLOWED_IMAGE_TYPES:
                raise HTTPException(status_code=415, detail=f"File type {f.content_type} not allowed")
                
            # Validate file size
            f.file.seek(0, 2)
            file_size = f.file.tell()
            f.file.seek(0)
            
            if file_size > settings.MAX_FILE_SIZE:
                raise HTTPException(status_code=413, detail=f"File too large (max {settings.MAX_FILE_SIZE // (1024*1024)}MB)")
            
            path = os.path.join(upload_dir, f"{datetime.utcnow().timestamp()}_{f.filename}")
            with open(path, "wb") as buffer:
                shutil.copyfileobj(f.file, buffer)
            saved_paths.append(path)

        return {
            "success": True,
            "data": {
                "message": "Images uploaded successfully",
                "file_paths": saved_paths,
                "uploaded_by": current_user,
                "total_images": len(saved_paths)
            }
        }
    except Exception as e:
        logger.error(f"Upload error: {str(e)}")
        return {
            "success": False,
            "error": str(e)
        }

# Analysis endpoints are now handled by the dedicated analysis router

# ------------------------
# Redirect old analyze endpoint to new location
# ------------------------
@app.post("/analyze-image")
def redirect_analyze_image(
    file1: UploadFile = File(...),
    file2: UploadFile = File(None),
    file3: UploadFile = File(None),
    current_user: int = Depends(get_current_user),
    session: Session = Depends(get_session)
):
    """Redirect /analyze-image to /analysis/analyze-images for backward compatibility"""
    from .analysis import analyze_images
    return analyze_images(file1, file2, file3, current_user, session)

# History endpoints are now handled by the dedicated analysis router

# ------------------------
# Redirect old history endpoint to new location
# ------------------------
@app.get("/history")
def redirect_history(
    current_user: int = Depends(get_current_user),
    session: Session = Depends(get_session)
):
    """Redirect /history to /analysis/history for backward compatibility"""
    from .analysis import get_history
    return get_history(current_user, session)

# ------------------------
# Get User Profile
# ------------------------
@app.get("/profile")
def get_profile(
    current_user: int = Depends(get_current_user),
    session: Session = Depends(get_session)
):
    user = session.exec(select(User).where(User.id == current_user)).first()
    if not user:
        raise HTTPException(status_code=404, detail="User not found")
    
    # Build profile photo URL
    profile_photo_url = None
    if user.profile_photo_url:
        if user.profile_photo_url.startswith("http"):
            profile_photo_url = user.profile_photo_url
        else:
            profile_photo_url = f"{settings.BASE_URL}/{user.profile_photo_url}"
    
    return {
        "success": True,
        "data": {
            "id": user.id,
            "full_name": user.full_name,
            "mobile_number": user.mobile_number,
            "profile_photo_url": profile_photo_url,
            "created_at": user.created_at.isoformat()
        },
        "error": None
    }

# ------------------------
# Test Authentication Endpoint
# ------------------------
@app.get("/test-auth")
def test_auth(current_user: int = Depends(get_current_user)):
    """Test endpoint to verify authentication is working"""
    return {
        "success": True,
        "message": "Authentication successful",
        "user_id": current_user,
        "timestamp": datetime.utcnow().isoformat()
    }

# ------------------------
# Update User Profile
# ------------------------
@app.put("/profile")
def update_profile(
    full_name: str = None,
    profile_photo: UploadFile = File(None),
    current_user: int = Depends(get_current_user),
    session: Session = Depends(get_session)
):
    user = session.exec(select(User).where(User.id == current_user)).first()
    if not user:
        raise HTTPException(status_code=404, detail="User not found")
    
    # Update full name if provided
    if full_name:
        user.full_name = full_name
    
    # Update profile photo if provided
    if profile_photo:
        # Validate file type
        if profile_photo.content_type not in settings.ALLOWED_IMAGE_TYPES:
            raise HTTPException(status_code=415, detail="Invalid file type")
            
        # Validate file size
        profile_photo.file.seek(0, 2)
        file_size = profile_photo.file.tell()
        profile_photo.file.seek(0)
        
        if file_size > settings.MAX_FILE_SIZE:
            raise HTTPException(status_code=413, detail="File too large")
        
        uploads_dir = f"{settings.UPLOAD_DIR}/profiles"
        os.makedirs(uploads_dir, exist_ok=True)
        ext = os.path.splitext(profile_photo.filename)[1]
        filename = f"{datetime.utcnow().timestamp()}_{profile_photo.filename}"
        saved_path = os.path.join(uploads_dir, filename)
        
        try:
            with open(saved_path, "wb") as f:
                shutil.copyfileobj(profile_photo.file, f)
            user.profile_photo_url = saved_path
        except Exception as e:
            logger.error(f"Profile photo save error: {str(e)}")
            raise HTTPException(status_code=500, detail=f"Could not save profile photo: {e}")
    
    session.add(user)
    session.commit()
    session.refresh(user)
    
    # Build profile photo URL
    profile_photo_url = None
    if user.profile_photo_url:
        if user.profile_photo_url.startswith("http"):
            profile_photo_url = user.profile_photo_url
        else:
            profile_photo_url = f"{settings.BASE_URL}/{user.profile_photo_url}"
    
    return {
        "success": True,
        "data": {
            "id": user.id,
            "full_name": user.full_name,
            "mobile_number": user.mobile_number,
            "profile_photo_url": profile_photo_url,
            "created_at": user.created_at.isoformat()
        },
        "error": None
    }

# ------------------------
# ESP32-CAM API Endpoints
# ------------------------

# In-memory storage for ESP32 devices and sessions
esp32_devices = {}
esp32_sessions = {}
esp32_images = {}
esp32_analysis = {}

@app.post("/api/esp32/test-connection")
def test_esp32_connection(
    request: ESP32ConnectionTestRequest,
    current_user: int = Depends(get_current_user),
    _rl: int = Depends(esp32_rate_limit),
):
    """
    Test connection to ESP32-CAM device
    """
    try:
        import socket
        import time
        
        start_time = time.time()
        
        # Test basic connectivity
        sock = socket.socket(socket.AF_INET, socket.SOCK_STREAM)
        sock.settimeout(5)
        result = sock.connect_ex((request.ipAddress, request.port))
        sock.close()
        
        if result != 0:
            return ESP32ConnectionTestResponse(
                success=False,
                message="Connection failed",
                error="Device not reachable"
            )
        
        # Test stream endpoint
        import requests
        try:
            stream_url = f"http://{request.ipAddress}:{request.port}{request.streamPath}"
            response = requests.get(stream_url, timeout=ESP32_STREAM_TIMEOUT_MS / 1000)
            stream_available = response.status_code == 200
        except:
            stream_available = False
        
        response_time = int((time.time() - start_time) * 1000)
        
        return ESP32ConnectionTestResponse(
            success=True,
            message="ESP32-CAM connection successful",
            connectionDetails={
                "isReachable": True,
                "responseTime": response_time,
                "streamAvailable": stream_available,
                "lastChecked": datetime.utcnow().isoformat()
            }
        )
        
    except Exception as e:
        return ESP32ConnectionTestResponse(
            success=False,
            message="Connection test failed",
            error=str(e)
        )


@app.post("/api/esp32/analyze-images")
def analyze_esp32_images(
    request: ESP32ImageAnalysisRequest,
    current_user: int = Depends(get_current_user),
    _rl: int = Depends(esp32_rate_limit),
):
    """
    Analyze images from ESP32-CAM using Gemini AI
    """
    try:
        analysis_id = f"analysis_{int(datetime.utcnow().timestamp())}"
        start_time = datetime.utcnow()
        
        # Validate images
        if len(request.images) == 0:
            raise HTTPException(status_code=400, detail="No images provided")
        if len(request.images) > ESP32_MAX_IMAGES_PER_REQUEST:
            raise HTTPException(status_code=400, detail=f"Maximum {ESP32_MAX_IMAGES_PER_REQUEST} images allowed per request")
        
        # Process images with Gemini AI
        model = genai.GenerativeModel("gemini-1.5-flash")
        
        # Convert base64 images to bytes for Gemini
        image_parts = []
        for i, base64_img in enumerate(request.images):
            try:
                import base64
                # Remove data:image/jpeg;base64, prefix if present
                if ',' in base64_img:
                    base64_img = base64_img.split(',')[1]
                
                image_bytes = base64.b64decode(base64_img)
                if len(image_bytes) > ESP32_MAX_IMAGE_SIZE:
                    raise HTTPException(status_code=413, detail="Image too large")
                image_parts.append({
                    "mime_type": "image/jpeg",
                    "data": image_bytes
                })
            except Exception as e:
                raise HTTPException(status_code=400, detail=f"Invalid image {i+1}: {str(e)}")
        
        # Create analysis prompt
        analysis_type = request.analysisPreferences.get("analysisType", "dental") if request.analysisPreferences else "dental"
        
        if analysis_type == "dental":
            prompt = """You are a professional dental AI assistant. Analyze the provided dental images and provide a comprehensive assessment.

**Instructions:**
1. Examine each image carefully for dental health indicators
2. Provide a detailed analysis in a professional, medical tone
3. Focus on both positive aspects and areas of concern
4. Be specific about tooth locations and conditions
5. Provide actionable recommendations when appropriate

**Analysis Structure:**
Please provide your analysis in the following format:

**Overall Assessment:**
[Brief summary of dental health status]
Also give overall rating of the dental health of the patient out of 5.

**Detailed Findings:**
- [Specific observations about teeth, gums, and oral health]
- [Note any visible issues like cavities, discoloration, gaps, etc.]
- [Comment on gum health and overall oral hygiene]

**Areas of Concern:**
- [List any detected issues or potential problems]
- [Specify severity and urgency if applicable]

**Positive Aspects:**
- [Highlight good dental health indicators]
- [Note healthy teeth, gums, or good oral hygiene signs]

**Recommendations:**
- [Suggest specific actions or lifestyle changes]
- [Mention if professional dental consultation is recommended]
- [Provide preventive care advice]

**Important Notes:**
- If the image quality is poor or unclear, mention this limitation
- If the image doesn't show teeth clearly, state this clearly
- Be encouraging but honest about any concerns
- Use professional medical terminology appropriately
- Keep the tone helpful and educational

**Response Guidelines:**
- Keep the total response between 200-400 words
- Use clear, easy-to-understand language
- Be specific about tooth locations (e.g., "upper right molar", "lower left incisor")
- If no teeth are visible, clearly state this
- Focus on what can be observed from the image

Please analyze the dental images and provide your assessment following these guidelines."""
        else:
            prompt = f"Analyze the provided images for {analysis_type} purposes. Provide detailed observations and recommendations."
        
        # Generate analysis
        result = model.generate_content([prompt] + image_parts)
        
        # Process results
        processing_time = int((datetime.utcnow() - start_time).total_seconds() * 1000)
        
        # Store analysis results
        esp32_analysis[analysis_id] = {
            "status": "completed",
            "results": {
                "analysis": result.text,
                "imageCount": len(request.images),
                "analysisType": analysis_type
            },
            "processingTime": processing_time,
            "timestamp": datetime.utcnow().isoformat(),
            "userId": current_user,
            "metadata": request.metadata
        }
        
        return ESP32ImageAnalysisResponse(
            status="completed",
            analysisId=analysis_id,
            results={
                "overallHealth": "good",  # This could be extracted from AI response
                "detectedIssues": [],
                "recommendations": [],
                "summary": result.text[:200] + "..." if len(result.text) > 200 else result.text,
                "riskScore": 25
            },
            processingTime=processing_time,
            timestamp=datetime.utcnow().isoformat(),
            nextSteps=[
                "Continue regular oral hygiene",
                "Schedule dental appointment",
                "Monitor for any changes"
            ]
        )
        
    except Exception as e:
        return ESP32ImageAnalysisResponse(
            status="failed",
            analysisId=f"analysis_{int(datetime.utcnow().timestamp())}",
            processingTime=0,
            timestamp=datetime.utcnow().isoformat(),
            error=str(e)
        )


@app.get("/api/esp32/stream-status/{device_id}")
def get_esp32_stream_status(
    device_id: str,
    current_user: int = Depends(get_current_user)
):
    """
    Get ESP32-CAM stream status
    """
    try:
        device_info = esp32_devices.get(device_id, {})
        
        return ESP32StreamStatusResponse(
            deviceId=device_id,
            isActive=device_info.get("status") == "online",
            lastSeen=device_info.get("last_seen", datetime.utcnow().isoformat()),
            streamQuality="good",
            connectionStats={
                "uptime": device_info.get("uptime", 0),
                "totalImages": len([img for img in esp32_images.values() if img.get("deviceId") == device_id]),
                "lastImageTime": device_info.get("last_image_time"),
                "averageResponseTime": 50
            },
            deviceInfo={
                "firmware": "ESP32-CAM v2.1.0",
                "model": "ESP32-CAM-MB",
                "resolution": "1600x1200",
                "frameRate": 30
            }
        )
        
    except Exception as e:
        raise HTTPException(status_code=500, detail=str(e))


@app.post("/api/esp32/sessions")
def create_esp32_session(
    request: ESP32SessionRequest,
    current_user: int = Depends(get_current_user)
):
    """
    Create a new ESP32-CAM session
    """
    try:
        session_id = f"session_{int(datetime.utcnow().timestamp())}"
        
        # Store session
        esp32_sessions[session_id] = {
            "sessionId": session_id,
            "deviceId": request.deviceId,
            "status": "active",
            "startTime": datetime.utcnow().isoformat(),
            "totalImages": 0,
            "analysisCount": 0,
            "userId": current_user,
            "sessionType": request.sessionType.value,
            "ipAddress": request.ipAddress,
            "port": request.port,
            "streamPath": request.streamPath
        }
        
        # Update device info
        esp32_devices[request.deviceId] = {
            "ip_address": request.ipAddress,
            "port": request.port,
            "stream_path": request.streamPath,
            "status": "online",
            "last_seen": datetime.utcnow().isoformat(),
            "session_id": session_id
        }
        
        return ESP32SessionResponse(
            sessionId=session_id,
            deviceId=request.deviceId,
            status="active",
            startTime=datetime.utcnow().isoformat(),
            totalImages=0,
            analysisCount=0,
            sessionUrl=f"/api/esp32/sessions/{session_id}"
        )
        
    except Exception as e:
        raise HTTPException(status_code=500, detail=str(e))


@app.post("/api/esp32/upload-image")
def upload_esp32_image(
    request: ESP32ImageUploadRequest,
    current_user: int = Depends(get_current_user),
    _rl: int = Depends(esp32_rate_limit),
):
    """
    Upload image from ESP32-CAM
    """
    try:
        image_id = f"img_{int(datetime.utcnow().timestamp())}"
        
        # Validate session
        if request.sessionId not in esp32_sessions:
            raise HTTPException(status_code=404, detail="Session not found")
        
        # Save image
        upload_dir = "uploads/esp32_images"
        os.makedirs(upload_dir, exist_ok=True)
        
        # Decode base64 image
        import base64
        if ',' in request.image:
            image_data = base64.b64decode(request.image.split(',')[1])
        else:
            image_data = base64.b64decode(request.image)
        if len(image_data) > ESP32_MAX_IMAGE_SIZE:
            raise HTTPException(status_code=413, detail="Image too large")
        
        # Generate filename
        timestamp = datetime.utcnow().strftime("%Y%m%d_%H%M%S")
        filename = f"esp32_{request.deviceId}_{timestamp}.{request.imageType}"
        filepath = os.path.join(upload_dir, filename)
        
        # Save image
        with open(filepath, "wb") as f:
            f.write(image_data)
        
        # Store image info
        esp32_images[image_id] = {
            "imageId": image_id,
            "sessionId": request.sessionId,
            "deviceId": request.deviceId,
            "url": filepath,
            "imageType": request.imageType,
            "timestamp": request.timestamp,
            "metadata": request.metadata or {}
        }
        
        # Update session
        if request.sessionId in esp32_sessions:
            esp32_sessions[request.sessionId]["totalImages"] += 1
        
        # Update device
        if request.deviceId in esp32_devices:
            esp32_devices[request.deviceId]["last_image_time"] = datetime.utcnow().isoformat()
        
        return ESP32ImageUploadResponse(
            success=True,
            imageId=image_id,
            url=filepath,
            message="Image uploaded successfully"
        )
        
    except Exception as e:
        raise HTTPException(status_code=500, detail=str(e))


@app.get("/api/esp32/sessions/{session_id}")
def get_esp32_session(
    session_id: str,
    current_user: int = Depends(get_current_user)
):
    """
    Get ESP32-CAM session details
    """
    try:
        if session_id not in esp32_sessions:
            raise HTTPException(status_code=404, detail="Session not found")
        
        session = esp32_sessions[session_id]
        
        # Get images for this session
        session_images = [img for img in esp32_images.values() if img.get("sessionId") == session_id]
        
        return {
            **session,
            "images": session_images,
            "imageCount": len(session_images)
        }
        
    except Exception as e:
        raise HTTPException(status_code=500, detail=str(e))


@app.get("/api/esp32/devices")
def get_esp32_devices(
    current_user: int = Depends(get_current_user)
):
    """
    Get all ESP32 devices
    """
    try:
        return {
            "devices": esp32_devices,
            "total_devices": len(esp32_devices),
            "timestamp": datetime.utcnow().isoformat()
        }
        
    except Exception as e:
        raise HTTPException(status_code=500, detail=str(e))


@app.get("/api/esp32/analysis/{analysis_id}")
def get_esp32_analysis(
    analysis_id: str,
    current_user: int = Depends(get_current_user)
):
    """
    Get ESP32-CAM analysis results
    """
    try:
        if analysis_id not in esp32_analysis:
            raise HTTPException(status_code=404, detail="Analysis not found")
        
        return esp32_analysis[analysis_id]
        
    except Exception as e:
        raise HTTPException(status_code=500, detail=str(e))


# ------------------------
# Run with correct PORT in local/production
# ------------------------
if __name__ == "__main__":
    import uvicorn
    uvicorn.run(
        "app.main:app", 
        host=settings.HOST, 
        port=settings.PORT,
        workers=1,  # Railway works better with single worker
        log_level=settings.LOG_LEVEL.lower()
    )<|MERGE_RESOLUTION|>--- conflicted
+++ resolved
@@ -2,17 +2,11 @@
 from fastapi import FastAPI, HTTPException, Depends, File, UploadFile, Request
 from fastapi.security import HTTPBearer, HTTPAuthorizationCredentials
 from fastapi.middleware.cors import CORSMiddleware
-<<<<<<< HEAD
 from starlette.middleware.trustedhost import TrustedHostMiddleware
 from starlette.middleware.httpsredirect import HTTPSRedirectMiddleware
 from fastapi import Request
 from fastapi.responses import JSONResponse
 from dotenv import load_dotenv
-=======
-from starlette.middleware.gzip import GZipMiddleware
-from fastapi.staticfiles import StaticFiles
-from contextlib import asynccontextmanager
->>>>>>> b0239a51
 from datetime import datetime
 import shutil
 import mimetypes
@@ -34,23 +28,12 @@
 )
 from .utils import decode_jwt_token
 from .models import AnalysisHistory, User
-<<<<<<< HEAD
 from .schemas import (
     IPAddressRequest, StreamDataResponse, ESP32DataRequest, ESP32DeviceInfo, ESP32ImageUpload,
     ESP32ConnectionTestRequest, ESP32ConnectionTestResponse, ESP32ImageAnalysisRequest, 
     ESP32ImageAnalysisResponse, ESP32StreamStatusResponse, ESP32SessionRequest, 
     ESP32SessionResponse, ESP32ImageUploadRequest, ESP32ImageUploadResponse
 )
-=======
-from .config import settings
-from .middleware import (
-    RateLimitMiddleware, 
-    SecurityMiddleware, 
-    LoggingMiddleware, 
-    ErrorHandlingMiddleware
-)
-from .exceptions import http_exception_handler
->>>>>>> b0239a51
 
 # Configure logging
 logging.basicConfig(
@@ -111,7 +94,6 @@
 # Add CORS middleware
 app.add_middleware(
     CORSMiddleware,
-<<<<<<< HEAD
     allow_origins=ALLOWED_ORIGINS,
     allow_credentials=True,
     allow_methods=["*"],
@@ -179,19 +161,6 @@
     return current_user
 
 # Auth scheme
-oauth2_scheme = HTTPBearer()
-=======
-    allow_origins=settings.ALLOWED_ORIGINS,
-    allow_credentials=settings.CORS_ALLOW_CREDENTIALS,
-    allow_methods=settings.ALLOWED_METHODS,
-    allow_headers=settings.ALLOWED_HEADERS,
-)
-
-# Mount static files for uploaded images
-app.mount("/uploads", StaticFiles(directory=settings.UPLOAD_DIR), name="uploads")
->>>>>>> b0239a51
-
-# Auth scheme
 oauth2_scheme = HTTPBearer(auto_error=False)
 
 # Dependency to get current user from JWT
@@ -206,14 +175,6 @@
         raise HTTPException(status_code=401, detail="Invalid or expired token")
     logger.info(f"Processing JWT token for authentication")
     payload = decode_jwt_token(token)
-<<<<<<< HEAD
-    if not payload or not payload.get("sub"):
-        raise HTTPException(status_code=401, detail="Invalid or expired token")
-    try:
-        return int(payload.get("sub"))  # user_id as int
-    except Exception:
-        raise HTTPException(status_code=401, detail="Invalid token subject")
-=======
     if not payload:
         logger.warning("JWT token decode failed - invalid or expired token")
         raise HTTPException(status_code=401, detail="Invalid or expired token")
@@ -272,7 +233,16 @@
 
 
 
->>>>>>> b0239a51
+# Dependency to get current user from JWT
+def get_current_user(credentials: HTTPAuthorizationCredentials = Depends(oauth2_scheme)):
+    token = credentials.credentials
+    payload = decode_jwt_token(token)
+    if not payload or not payload.get("sub"):
+        raise HTTPException(status_code=401, detail="Invalid or expired token")
+    try:
+        return int(payload.get("sub"))  # user_id as int
+    except Exception:
+        raise HTTPException(status_code=401, detail="Invalid token subject")
 
 # ------------------------
 # Upload Images (three inputs, only first required)
